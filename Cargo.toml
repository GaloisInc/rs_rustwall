[package]
name = "rustwall"
version = "0.1.0"
authors = ["Michal Podhradsky <michal.podhradsky@aggiemail.usu.edu>"]

[lib]
path = "src/lib.rs"
crate-type = ["staticlib"]

[dependencies.smoltcp]
default-features = true
path = "../../../../../projects/smoltcp"

[dependencies]
<<<<<<< HEAD
log = "0.3"
env_logger = "0.4"
getopts = "0.2"

[replace]
"libc:0.2.40" = { git = 'https://github.com/aisamanra/liblibc.git' }
=======
smoltcp = { git = "https://github.com/podhrmic/smoltcp", branch = "sel4", default-features = true, features = ["phy-sel4"] }
xml-rs = "0.7.0"
>>>>>>> 8b9c9845
<|MERGE_RESOLUTION|>--- conflicted
+++ resolved
@@ -12,14 +12,11 @@
 path = "../../../../../projects/smoltcp"
 
 [dependencies]
-<<<<<<< HEAD
 log = "0.3"
 env_logger = "0.4"
 getopts = "0.2"
+smoltcp = { git = "https://github.com/podhrmic/smoltcp", branch = "sel4", default-features = true, features = ["phy-sel4"] }
+xml-rs = "0.7.0"
 
 [replace]
-"libc:0.2.40" = { git = 'https://github.com/aisamanra/liblibc.git' }
-=======
-smoltcp = { git = "https://github.com/podhrmic/smoltcp", branch = "sel4", default-features = true, features = ["phy-sel4"] }
-xml-rs = "0.7.0"
->>>>>>> 8b9c9845
+"libc:0.2.40" = { git = 'https://github.com/aisamanra/liblibc.git' }